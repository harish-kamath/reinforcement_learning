--- conflicted
+++ resolved
@@ -2,12 +2,9 @@
 
 #include <vector>
 #include <memory>
-<<<<<<< HEAD
-#include "../../vowpalwabbit/vw.h"
+
+#include "vw.h"
 #include "model_mgmt.h"
-=======
-#include "vw.h"
->>>>>>> e0bf565f
 
 namespace reinforcement_learning {
 
