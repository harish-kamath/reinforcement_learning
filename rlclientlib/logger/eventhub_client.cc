--- conflicted
+++ resolved
@@ -97,23 +97,7 @@
       std::lock_guard<std::mutex> lock(_mutex);
       auth_str = _authorization;
     }
-<<<<<<< HEAD
 
-=======
-    request.headers().add(_XPLATSTR("Authorization"), auth_str.c_str());
-    request.headers().add(_XPLATSTR("Host"), _eventhub_host.c_str());
-    request.set_body(post_data.c_str());
-    auto request_task = _client.request(request).then([&](http_response response) {
-      //expect http code 201
-      if (response.status_code() == status_codes::Created)
-        return error_code::success;
-
-      //report error (cannot use the macro here since return type is auto deduced)
-      RETURN_ERROR_ARG(_trace, status, http_bad_status_code, "(expected 201): Found ",
-        response.status_code(), "eh_host", _eventhub_host, "eh_name", _eventhub_name,
-        "\npost_data: ", post_data);
-    });
->>>>>>> 4a217fb8
     try {
       http_request_task request_task(_client, _eventhub_host, auth_str, std::move(post_data));
       RETURN_IF_FAIL(submit_task(std::move(request_task), status));
@@ -125,27 +109,19 @@
   }
 
   eventhub_client::eventhub_client(const std::string& host, const std::string& key_name,
-<<<<<<< HEAD
-                                   const std::string& key, const std::string& name, size_t max_tasks_count, const bool local_test)
+                                   const std::string& key, const std::string& name, size_t max_tasks_count, i_trace* trace, const bool local_test)
     : _client(build_url(host, name, local_test), u::get_http_config()),
       _eventhub_host(host), _shared_access_key_name(key_name),
       _shared_access_key(key), _eventhub_name(name),
-      _authorization_valid_until(0), _max_tasks_count(max_tasks_count) { }
+      _authorization_valid_until(0), _max_tasks_count(max_tasks_count),
+      _trace(trace)
+  { }
 
   eventhub_client::~eventhub_client() {
     while (_tasks.size() != 0) {
       pop_task(nullptr);
     }
   }
-=======
-                                   const std::string& key, const std::string& name, i_trace* trace, const bool local_test)
-    : _client(build_url(host, name, local_test), u::get_http_config()),
-      _eventhub_host(host), _shared_access_key_name(key_name),
-      _shared_access_key(key), _eventhub_name(name),
-      _authorization_valid_until(0),
-      _trace(trace)
-  { }
->>>>>>> 4a217fb8
 
   int eventhub_client::authorization(api_status* status) {
     const auto now = duration_cast<std::chrono::seconds>(system_clock::now().time_since_epoch()).count();
