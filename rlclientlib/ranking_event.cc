--- conflicted
+++ resolved
@@ -6,32 +6,10 @@
 #include "time_helper.h"
 using namespace std;
 namespace reinforcement_learning {
-  event::event(const char* event_id, const timestamp& ts, float pass_prob)
-    : _event_id(event_id), _pass_prob(pass_prob), _client_time_gmt(ts) {}
-
-<<<<<<< HEAD
-  event::event(const char* seed_id, float pass_prob)
-    : _seed_id(seed_id), _pass_prob(pass_prob) {}
-
-  event::event(event&& other)
-    : _seed_id(std::move(other._seed_id)), _pass_prob(other._pass_prob) {}
-
-  event& event::operator=(event&& other) {
-    if (&other != this) {
-      _seed_id = std::move(other._seed_id);
-      _pass_prob = other._pass_prob;
-    }
-    return *this;
-  }
-
-  event::~event() {}
+  event::event(const char* seed_id, const timestamp& ts, float pass_prob)
+    : _seed_id(seed_id), _pass_prob(pass_prob), _client_time_gmt(ts) {}
 
   bool event::try_drop(float pass_prob, int drop_pass) {
-=======
-	const std::string& event::get_event_id() const { return _event_id; }
-
-	bool event::try_drop(float pass_prob, int drop_pass) {
->>>>>>> 42e90b41
     _pass_prob *= pass_prob;
     return prg(drop_pass) > pass_prob;
   }
@@ -39,13 +17,8 @@
   float event::get_pass_prob() const { return _pass_prob; }
   timestamp event::get_client_time_gmt() const { return _client_time_gmt; }
 
-<<<<<<< HEAD
   float event::prg(int drop_pass) const {
     const auto seed_str = _seed_id + std::to_string(drop_pass);
-=======
-	float event::prg(int drop_pass) const {
-    const auto seed_str = _event_id + std::to_string(drop_pass);
->>>>>>> 42e90b41
     const auto seed = uniform_hash(seed_str.c_str(), seed_str.length(), 0);
     return exploration::uniform_random_merand48(seed);
   }
@@ -73,11 +46,10 @@
     return ranking_event(event_id, flags & action_flags::DEFERRED, pass_prob, context, resp, ts);
   }
 
-<<<<<<< HEAD
   decision_ranking_event::decision_ranking_event() { }
 
-  decision_ranking_event::decision_ranking_event(std::vector<const char*> event_ids, bool deferred_action, float pass_prob, const char* context, const decision_response& response)
-    : event(event_ids[0], pass_prob), _deferred_action(deferred_action), _model_id(response[0].get_model_id()) {
+  decision_ranking_event::decision_ranking_event(std::vector<const char*> event_ids, bool deferred_action, float pass_prob, const char* context, const decision_response& response, const timestamp& ts)
+    : event(event_ids[0], ts, pass_prob), _deferred_action(deferred_action), _model_id(response[0].get_model_id()) {
     for(int i = 0; i < response.size(); i++)
     {
       _action_ids_vector.push_back(std::vector<uint32_t>());
@@ -108,12 +80,8 @@
     return decision_ranking_event(event_ids, flags & action_flags::DEFERRED, pass_prob, context, resp);
   }
 
-  outcome_event::outcome_event(const char* event_id, float pass_prob, const char* outcome, bool action_taken)
-    : event(event_id, pass_prob), _outcome(outcome), _float_outcome(0.0f), _action_taken(action_taken) { }
-=======
   outcome_event::outcome_event(const char* event_id, float pass_prob, const char* outcome, bool action_taken, const timestamp& ts)
-    : event(event_id, ts, pass_prob), _outcome(outcome), _float_outcome(0.0f), _action_taken(action_taken) { }
->>>>>>> 42e90b41
+    : event(event_id, ts, pass_prob), _outcome(outcome), _float_outcome(0.0f), _action_taken(action_taken) { }=======
 
   outcome_event::outcome_event(const char* event_id, float pass_prob, float outcome, bool action_taken, const timestamp& ts)
     : event(event_id, ts, pass_prob), _outcome(""), _float_outcome(outcome), _action_taken(action_taken) { }
