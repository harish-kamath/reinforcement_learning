#define BOOST_TEST_DYN_LINK
#ifdef STAND_ALONE
#   define BOOST_TEST_MODULE Main
#endif
#include <boost/test/unit_test.hpp>
#include <boost/uuid/random_generator.hpp>
#include <boost/uuid/uuid_io.hpp>
<<<<<<< HEAD
#include "../../explore/explore.h"
#include "ranking_response.h"
=======
#include "explore.h"
>>>>>>> 1bc8e7d6

const int NUM_ACTIONS = 10;
namespace e = exploration;
namespace r = reinforcement_learning;

BOOST_AUTO_TEST_CASE(basic_explore_test) {
  const float epsilon = 0.2f;
  const auto top_action_id = 0;
  float pdf[NUM_ACTIONS];
  auto scode = e::generate_epsilon_greedy(epsilon, top_action_id, pdf, pdf + NUM_ACTIONS);
  BOOST_CHECK_EQUAL(scode, S_EXPLORATION_OK);
  uint32_t chosen_index;
  scode = e::sample_after_normalizing(7791, pdf, pdf + NUM_ACTIONS, chosen_index);
  BOOST_CHECK_EQUAL(scode, S_EXPLORATION_OK);
}

BOOST_AUTO_TEST_CASE(swap_action_test) {
  r::ranking_response resp;
  std::vector<float> scores = { 1.0f,2.0f,3.0f,4.0f,5.0f };
  for ( auto f : scores )
    resp.push_back((int)f, f);

  e::swap_chosen(std::begin(resp), std::end(resp), 2);

  std::vector<float> expected_scores = { 3.0f,2.0f,1.0f,4.0f,5.0f };
  auto idx = 0;
  for ( auto ap : resp ) {
    BOOST_CHECK_EQUAL(ap.probability, expected_scores[idx]);
    BOOST_CHECK_EQUAL(ap.action_id, (int)expected_scores[idx++]);
  }
}

BOOST_AUTO_TEST_CASE(swap_fail_test) {
  r::ranking_response resp;
  std::vector<float> scores = { 1.0f,2.0f,3.0f,4.0f,5.0f };
  for ( auto f : scores )
    resp.push_back((int)f, f);

  const auto err_code = e::swap_chosen(std::begin(resp), std::end(resp), 5);

  // Check that swap failed
  BOOST_CHECK_EQUAL(err_code, E_EXPLORATION_BAD_RANGE);
  
  // Check that nothing changed
  auto expected_scores = scores;
  auto idx = 0;
  for ( auto ap : resp ) {
    BOOST_CHECK_EQUAL(ap.probability, expected_scores[idx]);
    BOOST_CHECK_EQUAL(ap.action_id, (int)expected_scores[idx++]);
  }
}<|MERGE_RESOLUTION|>--- conflicted
+++ resolved
@@ -5,12 +5,8 @@
 #include <boost/test/unit_test.hpp>
 #include <boost/uuid/random_generator.hpp>
 #include <boost/uuid/uuid_io.hpp>
-<<<<<<< HEAD
-#include "../../explore/explore.h"
 #include "ranking_response.h"
-=======
 #include "explore.h"
->>>>>>> 1bc8e7d6
 
 const int NUM_ACTIONS = 10;
 namespace e = exploration;
@@ -53,7 +49,7 @@
 
   // Check that swap failed
   BOOST_CHECK_EQUAL(err_code, E_EXPLORATION_BAD_RANGE);
-  
+
   // Check that nothing changed
   auto expected_scores = scores;
   auto idx = 0;
